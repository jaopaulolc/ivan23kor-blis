#
#
#  BLIS    
#  An object-based framework for developing high-performance BLAS-like
#  libraries.
#
#  Copyright (C) 2014, The University of Texas at Austin
#
#  Redistribution and use in source and binary forms, with or without
#  modification, are permitted provided that the following conditions are
#  met:
#   - Redistributions of source code must retain the above copyright
#     notice, this list of conditions and the following disclaimer.
#   - Redistributions in binary form must reproduce the above copyright
#     notice, this list of conditions and the following disclaimer in the
#     documentation and/or other materials provided with the distribution.
#   - Neither the name of The University of Texas at Austin nor the names
#     of its contributors may be used to endorse or promote products
#     derived from this software without specific prior written permission.
#
#  THIS SOFTWARE IS PROVIDED BY THE COPYRIGHT HOLDERS AND CONTRIBUTORS
#  "AS IS" AND ANY EXPRESS OR IMPLIED WARRANTIES, INCLUDING, BUT NOT
#  LIMITED TO, THE IMPLIED WARRANTIES OF MERCHANTABILITY AND FITNESS FOR
#  A PARTICULAR PURPOSE ARE DISCLAIMED. IN NO EVENT SHALL THE COPYRIGHT
#  HOLDER OR CONTRIBUTORS BE LIABLE FOR ANY DIRECT, INDIRECT, INCIDENTAL,
#  SPECIAL, EXEMPLARY, OR CONSEQUENTIAL DAMAGES (INCLUDING, BUT NOT
#  LIMITED TO, PROCUREMENT OF SUBSTITUTE GOODS OR SERVICES; LOSS OF USE,
#  DATA, OR PROFITS; OR BUSINESS INTERRUPTION) HOWEVER CAUSED AND ON ANY
#  THEORY OF LIABILITY, WHETHER IN CONTRACT, STRICT LIABILITY, OR TORT
#  (INCLUDING NEGLIGENCE OR OTHERWISE) ARISING IN ANY WAY OUT OF THE USE
#  OF THIS SOFTWARE, EVEN IF ADVISED OF THE POSSIBILITY OF SUCH DAMAGE.
#
#

# Only include this block of code once.
ifndef MAKE_DEFS_MK_INCLUDED
MAKE_DEFS_MK_INCLUDED := yes



#
# --- Development tools definitions --------------------------------------------
#

# --- Determine the C compiler and related flags ---
CC             := emcc
CC_VENDOR      := emcc
# Enable IEEE Standard 1003.1-2004 (POSIX.1d). 
# NOTE: This is needed to enable posix_memalign().
CPPROCFLAGS    := -D_POSIX_C_SOURCE=200112L
CMISCFLAGS     := -std=c99
CPICFLAGS      := -fPIC
CDBGFLAGS      := #-g4
CWARNFLAGS     := -Wall
COPTFLAGS      := -O2
CKOPTFLAGS     := -O3
CVECFLAGS      :=

# --- Determine the archiver and related flags ---
AR             := emar
<<<<<<< HEAD
RANLIB         := emranlib
ARFLAGS        := cru
=======
ARFLAGS        := cr
>>>>>>> ca1d1d85

# --- Determine the linker and related flags ---
LINKER         := $(CC)
SOFLAGS        := -shared
LDFLAGS        := -O3 -s TOTAL_MEMORY=67108864 -s FORCE_ALIGNED_MEMORY=1 -s PRECISE_F32=2 -s GC_SUPPORT=0 

# --- Determine JS interpreter ---
JSINT          := node

# end of ifndef MAKE_DEFS_MK_INCLUDED conditional block
endif<|MERGE_RESOLUTION|>--- conflicted
+++ resolved
@@ -58,12 +58,8 @@
 
 # --- Determine the archiver and related flags ---
 AR             := emar
-<<<<<<< HEAD
 RANLIB         := emranlib
-ARFLAGS        := cru
-=======
 ARFLAGS        := cr
->>>>>>> ca1d1d85
 
 # --- Determine the linker and related flags ---
 LINKER         := $(CC)
