/*

   BLIS    
   An object-based framework for developing high-performance BLAS-like
   libraries.

   Copyright (C) 2014, The University of Texas at Austin
   Copyright (C) 2016, Advanced Micro Devices, Inc

   Redistribution and use in source and binary forms, with or without
   modification, are permitted provided that the following conditions are
   met:
    - Redistributions of source code must retain the above copyright
      notice, this list of conditions and the following disclaimer.
    - Redistributions in binary form must reproduce the above copyright
      notice, this list of conditions and the following disclaimer in the
      documentation and/or other materials provided with the distribution.
    - Neither the name of The University of Texas at Austin nor the names
      of its contributors may be used to endorse or promote products
      derived from this software without specific prior written permission.

   THIS SOFTWARE IS PROVIDED BY THE COPYRIGHT HOLDERS AND CONTRIBUTORS
   "AS IS" AND ANY EXPRESS OR IMPLIED WARRANTIES, INCLUDING, BUT NOT
   LIMITED TO, THE IMPLIED WARRANTIES OF MERCHANTABILITY AND FITNESS FOR
   A PARTICULAR PURPOSE ARE DISCLAIMED. IN NO EVENT SHALL THE COPYRIGHT
   HOLDER OR CONTRIBUTORS BE LIABLE FOR ANY DIRECT, INDIRECT, INCIDENTAL,
   SPECIAL, EXEMPLARY, OR CONSEQUENTIAL DAMAGES (INCLUDING, BUT NOT
   LIMITED TO, PROCUREMENT OF SUBSTITUTE GOODS OR SERVICES; LOSS OF USE,
   DATA, OR PROFITS; OR BUSINESS INTERRUPTION) HOWEVER CAUSED AND ON ANY
   THEORY OF LIABILITY, WHETHER IN CONTRACT, STRICT LIABILITY, OR TORT
   (INCLUDING NEGLIGENCE OR OTHERWISE) ARISING IN ANY WAY OUT OF THE USE
   OF THIS SOFTWARE, EVEN IF ADVISED OF THE POSSIBILITY OF SUCH DAMAGE.

*/

#ifndef BLIS_KERNEL_H
#define BLIS_KERNEL_H


// -- LEVEL-3 MICRO-KERNEL CONSTANTS AND DEFINITIONS ---------------------------

//
// Constraints:
//
// (1) MC must be a multiple of:
//     (a) MR (for zero-padding purposes)
//     (b) NR (for zero-padding purposes when MR and NR are "swapped")
// (2) NC must be a multiple of
//     (a) NR (for zero-padding purposes)
//     (b) MR (for zero-padding purposes when MR and NR are "swapped")
//

// sgemm micro-kernel

#if 0
#define BLIS_SGEMM_UKERNEL         bli_sgemm_asm_24x4
#define BLIS_DEFAULT_MC_S          264
#define BLIS_DEFAULT_KC_S          128
#define BLIS_DEFAULT_NC_S          4080
#define BLIS_DEFAULT_MR_S          24
#define BLIS_DEFAULT_NR_S          4
#endif

#if 0
#define BLIS_SGEMM_UKERNEL         bli_sgemm_asm_16x6
#define BLIS_DEFAULT_MC_S          144
#define BLIS_DEFAULT_KC_S          256
#define BLIS_DEFAULT_NC_S          4080
#define BLIS_DEFAULT_MR_S          16
#define BLIS_DEFAULT_NR_S          6
#endif

#if 1
#define BLIS_SGEMM_UKERNEL         bli_sgemm_asm_6x16
#define BLIS_DEFAULT_MC_S          144
#define BLIS_DEFAULT_KC_S          256
#define BLIS_DEFAULT_NC_S          4080
#define BLIS_DEFAULT_MR_S          6
#define BLIS_DEFAULT_NR_S          16

#define BLIS_SGEMM_UKERNEL_PREFERS_CONTIG_ROWS
#endif

// dgemm micro-kernel

#if 0
#define BLIS_DGEMM_UKERNEL         bli_dgemm_asm_12x4
#define BLIS_DEFAULT_MC_D          96
#define BLIS_DEFAULT_KC_D          192
#define BLIS_DEFAULT_NC_D          4080
#define BLIS_DEFAULT_MR_D          12
#define BLIS_DEFAULT_NR_D          4
#endif

#if 0
#define BLIS_DGEMM_UKERNEL         bli_dgemm_asm_8x6
#define BLIS_DEFAULT_MC_D          72
#define BLIS_DEFAULT_KC_D          256
#define BLIS_DEFAULT_NC_D          4080
#define BLIS_DEFAULT_MR_D          8
#define BLIS_DEFAULT_NR_D          6
#endif

#if 1
#define BLIS_DGEMM_UKERNEL         bli_dgemm_asm_6x8
#define BLIS_DEFAULT_MC_D          72
#define BLIS_DEFAULT_KC_D          256
#define BLIS_DEFAULT_NC_D          4080
#define BLIS_DEFAULT_MR_D          6
#define BLIS_DEFAULT_NR_D          8

#define BLIS_DGEMM_UKERNEL_PREFERS_CONTIG_ROWS
#endif
<<<<<<< HEAD

// cgemm micro-kernel

#if 1
#define BLIS_CGEMM_UKERNEL         bli_cgemm_asm_3x8
#define BLIS_DEFAULT_MC_C          144
#define BLIS_DEFAULT_KC_C          256
#define BLIS_DEFAULT_NC_C          4080
#define BLIS_DEFAULT_MR_C          3
#define BLIS_DEFAULT_NR_C          8

=======

// cgemm micro-kernel

#if 1
#define BLIS_CGEMM_UKERNEL         bli_cgemm_asm_3x8
#define BLIS_DEFAULT_MC_C          144
#define BLIS_DEFAULT_KC_C          256
#define BLIS_DEFAULT_NC_C          4080
#define BLIS_DEFAULT_MR_C          3
#define BLIS_DEFAULT_NR_C          8

>>>>>>> 86969873
#define BLIS_CGEMM_UKERNEL_PREFERS_CONTIG_ROWS
#endif

// zgemm micro-kernel

#if 1
#define BLIS_ZGEMM_UKERNEL         bli_zgemm_asm_3x4
#define BLIS_DEFAULT_MC_Z          72
#define BLIS_DEFAULT_KC_Z          256
#define BLIS_DEFAULT_NC_Z          4080
#define BLIS_DEFAULT_MR_Z          3
#define BLIS_DEFAULT_NR_Z          4

#define BLIS_ZGEMM_UKERNEL_PREFERS_CONTIG_ROWS
#endif

// -- trsm-related --

#define BLIS_STRSM_L_UKERNEL   bli_strsm_l_int_6x16

// zgemm micro-kernel

#if 1
#define BLIS_ZGEMM_UKERNEL         bli_zgemm_asm_3x4
#define BLIS_DEFAULT_MC_Z          72
#define BLIS_DEFAULT_KC_Z          256
#define BLIS_DEFAULT_NC_Z          4080
#define BLIS_DEFAULT_MR_Z          3
#define BLIS_DEFAULT_NR_Z          4

#define BLIS_ZGEMM_UKERNEL_PREFERS_CONTIG_ROWS
#endif




// -- LEVEL-2 KERNEL CONSTANTS -------------------------------------------------




// -- LEVEL-1F KERNEL CONSTANTS ------------------------------------------------




// -- LEVEL-1M KERNEL DEFINITIONS ----------------------------------------------

// -- packm --

// -- unpackm --

#define BLIS_DEFAULT_1F_S            8
#define BLIS_DEFAULT_1F_D 	     4


// -- LEVEL-1F KERNEL DEFINITIONS ----------------------------------------------

// -- axpy2v --

// -- dotaxpyv --

// -- axpyf --
#define BLIS_SAXPYF_KERNEL           bli_saxpyf_int_var1
#define BLIS_DAXPYF_KERNEL           bli_daxpyf_int_var1

// -- dotxf --
#define BLIS_SDOTXF_KERNEL           bli_sdotxf_int_var1
#define BLIS_DDOTXF_KERNEL           bli_ddotxf_int_var1

// -- dotxaxpyf --




// -- LEVEL-1V KERNEL DEFINITIONS ----------------------------------------------

// -- addv --

// -- axpyv --
#define BLIS_DAXPYV_KERNEL         bli_daxpyv_opt_var1
#define BLIS_SAXPYV_KERNEL         bli_saxpyv_opt_var1
// -- copyv --

// -- dotv --
#define BLIS_DDOTV_KERNEL          bli_ddotv_opt_var1
#define BLIS_SDOTV_KERNEL          bli_sdotv_opt_var1
// -- dotxv --

// -- invertv --

// -- scal2v --

// -- scalv --

// -- setv --

// -- subv --

// -- swapv --



#endif
<|MERGE_RESOLUTION|>--- conflicted
+++ resolved
@@ -111,7 +111,6 @@
 
 #define BLIS_DGEMM_UKERNEL_PREFERS_CONTIG_ROWS
 #endif
-<<<<<<< HEAD
 
 // cgemm micro-kernel
 
@@ -123,19 +122,6 @@
 #define BLIS_DEFAULT_MR_C          3
 #define BLIS_DEFAULT_NR_C          8
 
-=======
-
-// cgemm micro-kernel
-
-#if 1
-#define BLIS_CGEMM_UKERNEL         bli_cgemm_asm_3x8
-#define BLIS_DEFAULT_MC_C          144
-#define BLIS_DEFAULT_KC_C          256
-#define BLIS_DEFAULT_NC_C          4080
-#define BLIS_DEFAULT_MR_C          3
-#define BLIS_DEFAULT_NR_C          8
-
->>>>>>> 86969873
 #define BLIS_CGEMM_UKERNEL_PREFERS_CONTIG_ROWS
 #endif
 
