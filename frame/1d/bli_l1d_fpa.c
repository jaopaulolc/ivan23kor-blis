/*

   BLIS
   An object-based framework for developing high-performance BLAS-like
   libraries.

   Copyright (C) 2014, The University of Texas at Austin

   Redistribution and use in source and binary forms, with or without
   modification, are permitted provided that the following conditions are
   met:
    - Redistributions of source code must retain the above copyright
      notice, this list of conditions and the following disclaimer.
    - Redistributions in binary form must reproduce the above copyright
      notice, this list of conditions and the following disclaimer in the
      documentation and/or other materials provided with the distribution.
    - Neither the name of The University of Texas at Austin nor the names
      of its contributors may be used to endorse or promote products
      derived from this software without specific prior written permission.

   THIS SOFTWARE IS PROVIDED BY THE COPYRIGHT HOLDERS AND CONTRIBUTORS
   "AS IS" AND ANY EXPRESS OR IMPLIED WARRANTIES, INCLUDING, BUT NOT
   LIMITED TO, THE IMPLIED WARRANTIES OF MERCHANTABILITY AND FITNESS FOR
   A PARTICULAR PURPOSE ARE DISCLAIMED. IN NO EVENT SHALL THE COPYRIGHT
   HOLDER OR CONTRIBUTORS BE LIABLE FOR ANY DIRECT, INDIRECT, INCIDENTAL,
   SPECIAL, EXEMPLARY, OR CONSEQUENTIAL DAMAGES (INCLUDING, BUT NOT
   LIMITED TO, PROCUREMENT OF SUBSTITUTE GOODS OR SERVICES; LOSS OF USE,
   DATA, OR PROFITS; OR BUSINESS INTERRUPTION) HOWEVER CAUSED AND ON ANY
   THEORY OF LIABILITY, WHETHER IN CONTRACT, STRICT LIABILITY, OR TORT
   (INCLUDING NEGLIGENCE OR OTHERWISE) ARISING IN ANY WAY OUT OF THE USE
   OF THIS SOFTWARE, EVEN IF ADVISED OF THE POSSIBILITY OF SUCH DAMAGE.

*/

#include "blis.h"

//
// Define function pointer query interfaces.
//

#undef  GENFRONT
#define GENFRONT( opname ) \
\
GENARRAY_FPA( PASTECH2(opname,BLIS_TAPI_EX_SUF,_vft), \
              PASTECH(opname,BLIS_TAPI_EX_SUF) ); \
\
PASTECH2(opname,BLIS_TAPI_EX_SUF,_vft) \
PASTEMAC2(opname,BLIS_TAPI_EX_SUF,_qfp)( num_t dt ) \
{ \
	return PASTECH2(opname,BLIS_TAPI_EX_SUF,_fpa)[ dt ]; \
}

GENFRONT( addd )
GENFRONT( copyd )
GENFRONT( subd )
GENFRONT( axpyd )
GENFRONT( scal2d )
GENFRONT( invertd )
GENFRONT( scald )
GENFRONT( setd )
GENFRONT( setid )
<<<<<<< HEAD
GENFRONT( xpbyd )
=======
GENFRONT( shiftd )
>>>>>>> 0854e880
<|MERGE_RESOLUTION|>--- conflicted
+++ resolved
@@ -59,8 +59,5 @@
 GENFRONT( scald )
 GENFRONT( setd )
 GENFRONT( setid )
-<<<<<<< HEAD
+GENFRONT( shiftd )
 GENFRONT( xpbyd )
-=======
-GENFRONT( shiftd )
->>>>>>> 0854e880
