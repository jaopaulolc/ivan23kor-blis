--- conflicted
+++ resolved
@@ -46,17 +46,12 @@
        cntl_t* cntl
      )
 {
-<<<<<<< HEAD
-
-=======
 	
->>>>>>> 78199c53
 #ifdef BLIS_SMALL_MATRIX_ENABLE
     gint_t status = bli_gemm_small_matrix(alpha, a, b, beta, c, cntx, cntl);
     if(BLIS_SUCCESS != status)
 #endif
     {
-<<<<<<< HEAD
 	    obj_t   a_local;
 	    obj_t   b_local;
 	    obj_t   c_local;
@@ -113,63 +108,5 @@
 	      cntx,
 	      cntl
 	    );
-=======
-	obj_t   a_local;
-	obj_t   b_local;
-	obj_t   c_local;
-
-	// Check parameters.
-	if ( bli_error_checking_is_enabled() )
-		bli_gemm_check( alpha, a, b, beta, c, cntx );
-
-	// If alpha is zero, scale by beta and return.
-	if ( bli_obj_equals( alpha, &BLIS_ZERO ) )
-	{
-		bli_scalm( beta, c );
-		return;
-	}
-
-	// Reinitialize the memory allocator to accommodate the blocksizes
-	// in the current context.
-	bli_memsys_reinit( cntx );
-
-	// Alias A, B, and C in case we need to apply transformations.
-	bli_obj_alias_to( *a, a_local );
-	bli_obj_alias_to( *b, b_local );
-	bli_obj_alias_to( *c, c_local );
-
-	// An optimization: If C is stored by rows and the micro-kernel prefers
-	// contiguous columns, or if C is stored by columns and the micro-kernel
-	// prefers contiguous rows, transpose the entire operation to allow the
-	// micro-kernel to access elements of C in its preferred manner.
-	if ( bli_cntx_l3_ukr_eff_dislikes_storage_of( &c_local, BLIS_GEMM_UKR, cntx ) )
-	{
-		bli_obj_swap( a_local, b_local );
-
-		bli_obj_induce_trans( a_local );
-		bli_obj_induce_trans( b_local );
-		bli_obj_induce_trans( c_local );
-	}
-
-	// Record the threading for each level within the context.
-	bli_cntx_set_thrloop_from_env( BLIS_GEMM, BLIS_LEFT, cntx,
-                                   bli_obj_length( c_local ),
-                                   bli_obj_width( c_local ),
-                                   bli_obj_width( a_local ) );
-
-	// Invoke the internal back-end via the thread handler.
-	bli_l3_thread_decorator
-	(
-	  bli_gemm_int,
-	  BLIS_GEMM, // operation family id
-	  alpha,
-	  &a_local,
-	  &b_local,
-	  beta,
-	  &c_local,
-	  cntx,
-	  cntl
-	);
->>>>>>> 78199c53
     }
 }
