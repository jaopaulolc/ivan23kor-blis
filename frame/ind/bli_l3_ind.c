--- conflicted
+++ resolved
@@ -54,9 +54,6 @@
              bli_syrknat,  bli_syr2knat, bli_trmm3nat, bli_trmmnat,  bli_trsmnat  },
 };
 
-<<<<<<< HEAD
-static bool_t bli_l3_ind_oper_st[BLIS_NUM_IND_METHODS][BLIS_NUM_LEVEL3_OPS][2] = 
-=======
 //
 // NOTE: "2" is used instead of BLIS_NUM_FP_TYPES/2.
 //
@@ -64,8 +61,8 @@
 // can modify the state, before another starts the corresponding BLIS operation.
 // This is solved by making the induced method status array local to threads.
 
-static BLIS_THREAD_LOCAL bool_t bli_l3_ind_oper_st[BLIS_NUM_IND_METHODS][BLIS_NUM_LEVEL3_OPS][2] = 
->>>>>>> 5a7005dd
+static BLIS_THREAD_LOCAL
+bool_t bli_l3_ind_oper_st[BLIS_NUM_IND_METHODS][BLIS_NUM_LEVEL3_OPS][2] =
 {
         /*   gemm   hemm   herk   her2k  symm   syrk,  syr2k  trmm3  trmm   trsm  */
         /*    c     z    */
