/*

   BLIS
   An object-based framework for developing high-performance BLAS-like
   libraries.

   Copyright (C) 2014, The University of Texas at Austin
   Copyright (C) 2018, Advanced Micro Devices, Inc.

   Redistribution and use in source and binary forms, with or without
   modification, are permitted provided that the following conditions are
   met:
    - Redistributions of source code must retain the above copyright
      notice, this list of conditions and the following disclaimer.
    - Redistributions in binary form must reproduce the above copyright
      notice, this list of conditions and the following disclaimer in the
      documentation and/or other materials provided with the distribution.
    - Neither the name of The University of Texas at Austin nor the names
      of its contributors may be used to endorse or promote products
      derived from this software without specific prior written permission.

   THIS SOFTWARE IS PROVIDED BY THE COPYRIGHT HOLDERS AND CONTRIBUTORS
   "AS IS" AND ANY EXPRESS OR IMPLIED WARRANTIES, INCLUDING, BUT NOT
   LIMITED TO, THE IMPLIED WARRANTIES OF MERCHANTABILITY AND FITNESS FOR
   A PARTICULAR PURPOSE ARE DISCLAIMED. IN NO EVENT SHALL THE COPYRIGHT
   HOLDER OR CONTRIBUTORS BE LIABLE FOR ANY DIRECT, INDIRECT, INCIDENTAL,
   SPECIAL, EXEMPLARY, OR CONSEQUENTIAL DAMAGES (INCLUDING, BUT NOT
   LIMITED TO, PROCUREMENT OF SUBSTITUTE GOODS OR SERVICES; LOSS OF USE,
   DATA, OR PROFITS; OR BUSINESS INTERRUPTION) HOWEVER CAUSED AND ON ANY
   THEORY OF LIABILITY, WHETHER IN CONTRACT, STRICT LIABILITY, OR TORT
   (INCLUDING NEGLIGENCE OR OTHERWISE) ARISING IN ANY WAY OUT OF THE USE
   OF THIS SOFTWARE, EVEN IF ADVISED OF THE POSSIBILITY OF SUCH DAMAGE.

*/

#include "blis.h"
#include "blix.h"

// Function pointer type for datatype-specific functions.
typedef void (*gemm_fp)
     (
       pack_t  schema_a,
       pack_t  schema_b,
       dim_t   m,
       dim_t   n,
       dim_t   k,
       void*   alpha,
       void*   a, inc_t cs_a, inc_t is_a,
                  dim_t pd_a, inc_t ps_a,
       void*   b, inc_t rs_b, inc_t is_b,
                  dim_t pd_b, inc_t ps_b,
       void*   beta,
       void*   c, inc_t rs_c, inc_t cs_c,
       cntx_t* cntx,
       rntm_t* rntm,
       thrinfo_t* thread
     );

// Function pointer array for datatype-specific functions.
static gemm_fp ftypes[BLIS_NUM_FP_TYPES] =
{
    PASTECH2(blx_,s,gemm_ker_var2),
    PASTECH2(blx_,c,gemm_ker_var2),
    PASTECH2(blx_,d,gemm_ker_var2),
    PASTECH2(blx_,z,gemm_ker_var2)
};


void blx_gemm_ker_var2
     (
       obj_t*  a,
       obj_t*  b,
       obj_t*  c,
       cntx_t* cntx,
       rntm_t* rntm,
       cntl_t* cntl,
       thrinfo_t* thread
     )
{
	num_t     dt_exec   = bli_obj_exec_dt( c );

	pack_t    schema_a  = bli_obj_pack_schema( a );
	pack_t    schema_b  = bli_obj_pack_schema( b );

	dim_t     m         = bli_obj_length( c );
	dim_t     n         = bli_obj_width( c );
	dim_t     k         = bli_obj_width( a );

	void*     buf_a     = bli_obj_buffer_at_off( a );
	inc_t     cs_a      = bli_obj_col_stride( a );
	inc_t     is_a      = bli_obj_imag_stride( a );
	dim_t     pd_a      = bli_obj_panel_dim( a );
	inc_t     ps_a      = bli_obj_panel_stride( a );

	void*     buf_b     = bli_obj_buffer_at_off( b );
	inc_t     rs_b      = bli_obj_row_stride( b );
	inc_t     is_b      = bli_obj_imag_stride( b );
	dim_t     pd_b      = bli_obj_panel_dim( b );
	inc_t     ps_b      = bli_obj_panel_stride( b );

	void*     buf_c     = bli_obj_buffer_at_off( c );
	inc_t     rs_c      = bli_obj_row_stride( c );
	inc_t     cs_c      = bli_obj_col_stride( c );

	obj_t     scalar_a;
	obj_t     scalar_b;

	void*     buf_alpha;
	void*     buf_beta;

	gemm_fp   f;

	// Detach and multiply the scalars attached to A and B.
	bli_obj_scalar_detach( a, &scalar_a );
	bli_obj_scalar_detach( b, &scalar_b );
	bli_mulsc( &scalar_a, &scalar_b );

	// Grab the addresses of the internal scalar buffers for the scalar
	// merged above and the scalar attached to C.
	buf_alpha = bli_obj_internal_scalar_buffer( &scalar_b );
	buf_beta  = bli_obj_internal_scalar_buffer( c );

	// Index into the type combination array to extract the correct
	// function pointer.
	f = ftypes[dt_exec];

	// Invoke the function.
	f( schema_a,
	   schema_b,
	   m,
	   n,
	   k,
	   buf_alpha,
	   buf_a, cs_a, is_a,
	          pd_a, ps_a,
	   buf_b, rs_b, is_b,
	          pd_b, ps_b,
	   buf_beta,
	   buf_c, rs_c, cs_c,
	   cntx,
	   rntm,
	   thread );
}


#undef  GENTFUNC
#define GENTFUNC( ctype, ch, varname ) \
\
void PASTECH2(blx_,ch,varname) \
     ( \
       pack_t  schema_a, \
       pack_t  schema_b, \
       dim_t   m, \
       dim_t   n, \
       dim_t   k, \
       void*   alpha, \
       void*   a, inc_t cs_a, inc_t is_a, \
                  dim_t pd_a, inc_t ps_a, \
       void*   b, inc_t rs_b, inc_t is_b, \
                  dim_t pd_b, inc_t ps_b, \
       void*   beta, \
       void*   c, inc_t rs_c, inc_t cs_c, \
       cntx_t* cntx, \
       rntm_t* rntm, \
       thrinfo_t* thread  \
     ) \
{ \
	const num_t     dt         = PASTEMAC(ch,type); \
\
	/* Alias some constants to simpler names. */ \
	const dim_t     MR         = pd_a; \
	const dim_t     NR         = pd_b; \
	/*const dim_t     PACKMR     = cs_a;*/ \
	/*const dim_t     PACKNR     = rs_b;*/ \
\
	/* Query the context for the micro-kernel address and cast it to its
	   function pointer type. */ \
	PASTECH(ch,gemm_ukr_ft) \
	                gemm_ukr   = bli_cntx_get_l3_vir_ukr_dt( dt, BLIS_GEMM_UKR, cntx ); \
\
	/* Temporary C buffer for edge cases. Note that the strides of this
	   temporary buffer are set so that they match the storage of the
	   original C matrix. For example, if C is column-stored, ct will be
	   column-stored as well. */ \
	ctype           ct[ BLIS_STACK_BUF_MAX_SIZE \
	                    / sizeof( ctype ) ] \
	                    __attribute__((aligned(BLIS_STACK_BUF_ALIGN_SIZE))); \
	const bool_t    col_pref    = bli_cntx_l3_vir_ukr_prefers_cols_dt( dt, BLIS_GEMM_UKR, cntx ); \
	const inc_t     rs_ct       = ( col_pref ? 1 : NR ); \
	const inc_t     cs_ct       = ( col_pref ? MR : 1 ); \
\
	ctype* restrict zero       = PASTEMAC(ch,0); \
	ctype* restrict a_cast     = a; \
	ctype* restrict b_cast     = b; \
	ctype* restrict c_cast     = c; \
	ctype* restrict alpha_cast = alpha; \
	ctype* restrict beta_cast  = beta; \
	ctype* restrict b1; \
	ctype* restrict c1; \
\
	dim_t           m_iter, m_left; \
	dim_t           n_iter, n_left; \
	dim_t           i, j; \
	dim_t           m_cur; \
	dim_t           n_cur; \
	inc_t           rstep_a; \
	inc_t           cstep_b; \
	inc_t           rstep_c, cstep_c; \
	auxinfo_t       aux; \
\
	/*
	   Assumptions/assertions:
	     rs_a == 1
	     cs_a == PACKMR
	     pd_a == MR
	     ps_a == stride to next micro-panel of A
	     rs_b == PACKNR
	     cs_b == 1
	     pd_b == NR
	     ps_b == stride to next micro-panel of B
	     rs_c == (no assumptions)
	     cs_c == (no assumptions)
	*/ \
\
	/* If any dimension is zero, return immediately. */ \
	if ( bli_zero_dim3( m, n, k ) ) return; \
\
	/* Clear the temporary C buffer in case it has any infs or NaNs. */ \
	PASTEMAC(ch,set0s_mxn)( MR, NR, \
	                        ct, rs_ct, cs_ct ); \
\
	/* Compute number of primary and leftover components of the m and n
	   dimensions. */ \
	n_iter = n / NR; \
	n_left = n % NR; \
\
	m_iter = m / MR; \
	m_left = m % MR; \
\
	if ( n_left ) ++n_iter; \
	if ( m_left ) ++m_iter; \
\
	/* Determine some increments used to step through A, B, and C. */ \
	rstep_a = ps_a; \
\
	cstep_b = ps_b; \
\
	rstep_c = rs_c * MR; \
	cstep_c = cs_c * NR; \
\
	/* Save the pack schemas of A and B to the auxinfo_t object. */ \
	bli_auxinfo_set_schema_a( schema_a, &aux ); \
	bli_auxinfo_set_schema_b( schema_b, &aux ); \
\
	/* Save the imaginary stride of A and B to the auxinfo_t object. */ \
	bli_auxinfo_set_is_a( is_a, &aux ); \
	bli_auxinfo_set_is_b( is_b, &aux ); \
\
<<<<<<< HEAD
	/* Save the desired output datatype (indicating no typecasting). */ \
	bli_auxinfo_set_dt_on_output( dt, &aux ); \
\
	thrinfo_t* caucus    = bli_thrinfo_sub_node( thread ); \
	dim_t jr_num_threads = bli_thread_n_way( thread ); \
	dim_t jr_thread_id   = bli_thread_work_id( thread ); \
	dim_t ir_num_threads = bli_thread_n_way( caucus ); \
	dim_t ir_thread_id   = bli_thread_work_id( caucus ); \
=======
	/* The 'thread' argument points to the thrinfo_t node for the 2nd (jr)
	   loop around the microkernel. Here we query the thrinfo_t node for the
	   1st (ir) loop around the microkernel. */ \
	thrinfo_t* caucus = bli_thrinfo_sub_node( thread ); \
\
	/* Query the number of threads and thread ids for each loop. */ \
	dim_t jr_nt  = bli_thread_n_way( thread ); \
	dim_t jr_tid = bli_thread_work_id( thread ); \
	dim_t ir_nt  = bli_thread_n_way( caucus ); \
	dim_t ir_tid = bli_thread_work_id( caucus ); \
\
	dim_t jr_start, jr_end; \
	dim_t ir_start, ir_end; \
	dim_t jr_inc,   ir_inc; \
\
	/* Determine the thread range and increment for the 2nd and 1st loops.
	   NOTE: The definition of bli_thread_range_jrir() will depend on whether
	   slab or round-robin partitioning was requested at configure-time. */ \
	bli_thread_range_jrir( thread, n_iter, 1, FALSE, &jr_start, &jr_end, &jr_inc ); \
	bli_thread_range_jrir( caucus, m_iter, 1, FALSE, &ir_start, &ir_end, &ir_inc ); \
>>>>>>> 3c527256
\
	/* Loop over the n dimension (NR columns at a time). */ \
	for ( j = jr_start; j < jr_end; j += jr_inc ) \
	{ \
		ctype* restrict a1; \
		ctype* restrict c11; \
		ctype* restrict b2; \
\
		b1 = b_cast + j * cstep_b; \
		c1 = c_cast + j * cstep_c; \
\
		n_cur = ( bli_is_not_edge_f( j, n_iter, n_left ) ? NR : n_left ); \
\
		/* Initialize our next panel of B to be the current panel of B. */ \
		b2 = b1; \
\
		/* Loop over the m dimension (MR rows at a time). */ \
		for ( i = ir_start; i < ir_end; i += ir_inc ) \
		{ \
			ctype* restrict a2; \
\
			a1  = a_cast + i * rstep_a; \
			c11 = c1     + i * rstep_c; \
\
			m_cur = ( bli_is_not_edge_f( i, m_iter, m_left ) ? MR : m_left ); \
\
			/* Compute the addresses of the next panels of A and B. */ \
			a2 = bli_gemm_get_next_a_upanel( a1, rstep_a, ir_inc ); \
			if ( bli_is_last_iter( i, ir_end, ir_tid, ir_nt ) ) \
			{ \
				a2 = a_cast; \
				b2 = bli_gemm_get_next_b_upanel( b1, cstep_b, jr_inc ); \
				if ( bli_is_last_iter( j, jr_end, jr_tid, jr_nt ) ) \
					b2 = b_cast; \
			} \
\
			/* Save addresses of next panels of A and B to the auxinfo_t
			   object. */ \
			bli_auxinfo_set_next_a( a2, &aux ); \
			bli_auxinfo_set_next_b( b2, &aux ); \
\
			/* Handle interior and edge cases separately. */ \
			if ( m_cur == MR && n_cur == NR ) \
			{ \
				/* Invoke the gemm micro-kernel. */ \
				gemm_ukr \
				( \
				  k, \
				  alpha_cast, \
				  a1, \
				  b1, \
				  beta_cast, \
				  c11, rs_c, cs_c, \
				  &aux, \
				  cntx  \
				); \
			} \
			else \
			{ \
				/* Invoke the gemm micro-kernel. */ \
				gemm_ukr \
				( \
				  k, \
				  alpha_cast, \
				  a1, \
				  b1, \
				  zero, \
				  ct, rs_ct, cs_ct, \
				  &aux, \
				  cntx  \
				); \
\
				/* Scale the bottom edge of C and add the result from above. */ \
				PASTEMAC(ch,xpbys_mxn)( m_cur, n_cur, \
				                        ct,  rs_ct, cs_ct, \
				                        beta_cast, \
				                        c11, rs_c,  cs_c ); \
			} \
		} \
	} \
\
/*
PASTEMAC(ch,fprintm)( stdout, "gemm_ker_var2: b1", k, NR, b1, NR, 1, "%4.1f", "" ); \
PASTEMAC(ch,fprintm)( stdout, "gemm_ker_var2: a1", MR, k, a1, 1, MR, "%4.1f", "" ); \
PASTEMAC(ch,fprintm)( stdout, "gemm_ker_var2: c after", m_cur, n_cur, c11, rs_c, cs_c, "%4.1f", "" ); \
*/ \
}

#if 0
GENTFUNC( float,    s, gemm_ker_var2 )
GENTFUNC( double,   d, gemm_ker_var2 )
GENTFUNC( scomplex, c, gemm_ker_var2 )
GENTFUNC( dcomplex, z, gemm_ker_var2 )
#else
INSERT_GENTFUNC_BASIC0( gemm_ker_var2 )
#endif
<|MERGE_RESOLUTION|>--- conflicted
+++ resolved
@@ -256,16 +256,9 @@
 	bli_auxinfo_set_is_a( is_a, &aux ); \
 	bli_auxinfo_set_is_b( is_b, &aux ); \
 \
-<<<<<<< HEAD
 	/* Save the desired output datatype (indicating no typecasting). */ \
-	bli_auxinfo_set_dt_on_output( dt, &aux ); \
-\
-	thrinfo_t* caucus    = bli_thrinfo_sub_node( thread ); \
-	dim_t jr_num_threads = bli_thread_n_way( thread ); \
-	dim_t jr_thread_id   = bli_thread_work_id( thread ); \
-	dim_t ir_num_threads = bli_thread_n_way( caucus ); \
-	dim_t ir_thread_id   = bli_thread_work_id( caucus ); \
-=======
+	/*bli_auxinfo_set_dt_on_output( dt, &aux );*/ \
+\
 	/* The 'thread' argument points to the thrinfo_t node for the 2nd (jr)
 	   loop around the microkernel. Here we query the thrinfo_t node for the
 	   1st (ir) loop around the microkernel. */ \
@@ -286,7 +279,6 @@
 	   slab or round-robin partitioning was requested at configure-time. */ \
 	bli_thread_range_jrir( thread, n_iter, 1, FALSE, &jr_start, &jr_end, &jr_inc ); \
 	bli_thread_range_jrir( caucus, m_iter, 1, FALSE, &ir_start, &ir_end, &ir_inc ); \
->>>>>>> 3c527256
 \
 	/* Loop over the n dimension (NR columns at a time). */ \
 	for ( j = jr_start; j < jr_end; j += jr_inc ) \
